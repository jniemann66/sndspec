#include "parameters.h"

#include "directory.h"

#include <iostream>
#include <cmath>

namespace Sndspec {

std::vector<std::string> Parameters::getInputFiles() const
{
	return inputFiles;
}

void Parameters::setInputFiles(const std::vector<std::string> &value)
{
	inputFiles = value;
}

std::string Parameters::getOutputPath() const
{
	return outputPath;
}

void Parameters::setOutputPath(const std::string &value)
{
	outputPath = value;
}

int Parameters::getImgWidth() const
{
	return imgWidth;
}

void Parameters::setImgWidth(int value)
{
	imgWidth = value;
}

int Parameters::getImgHeight() const
{
	return imgHeight;
}

void Parameters::setIngHeight(int value)
{
	imgHeight = value;
}

double Parameters::getDynRange() const
{
	return dynRange;
}

void Parameters::setDynRange(double value)
{
	dynRange = value;
}

std::string Parameters::fromArgs(const std::vector<std::string> &args)
{
	auto argsIt = args.cbegin();
	while(argsIt != args.cend()) {
		OptionID optionID = OptionID::Filenames; // unrecognized options to be treated as filenames

		// option search
		for(const auto& option : options) {
			if((argsIt->compare(option.longOption) == 0) || (!option.shortOption.empty() && (argsIt->compare(option.shortOption) == 0))) {
				optionID = option.optionID;
				break;
			}
		}

		// process option
		switch(optionID) {
		case Filenames:
			// keep reading filenames until end reached, or another option detected
			do {
<<<<<<< HEAD
				if(directoryTraversalAvailable) {
					auto list = expand(*argsIt, fileTypes);
					inputFiles.insert(inputFiles.end(), list.begin(), list.end());
				} else {
					inputFiles.push_back(*argsIt);
				}
=======
#if defined(FS_AVAILABLE)
				auto list = expand(*argsIt, {".wav"});
				inputFiles.insert(inputFiles.end(), list.begin(), list.end());
#else
				inputFiles.push_back(*argsIt);
#endif
>>>>>>> 3a45d6e6
				argsIt++;
			} while (argsIt != args.cend() && argsIt->compare(0, 1, "-") != 0);
			break;
		case DynRange:
			if(++argsIt != args.cend()) {
				dynRange = std::abs(std::stod(*argsIt));
				++argsIt;
				break;
			}
		case OutputDir:
			if(++argsIt != args.cend()) {
				outputPath = *argsIt;
				++argsIt;
				break;
			}
		case Height:
			if(++argsIt != args.cend()) {
				imgHeight = std::max(160, std::stoi(*argsIt));
				++argsIt;
				break;
			}
		case Width:
			if(++argsIt != args.cend()) {
				imgWidth = std::max(160, std::stoi(*argsIt));
				++argsIt;
				break;
			}
		case TimeRange:
			if(++argsIt != args.cend()) {
				timeRange = true;
				start = std::max(0.0, std::stod(*argsIt));
				if(++argsIt != args.cend()) {
					finish = std::max(0.0, std::stod(*argsIt));
				}
				++argsIt;
				break;
			}
		case WhiteBackground:
			whiteBackground = true;
			++argsIt;
			break;
		case Help:
			++argsIt;
			return showHelp();
		}
	}

	return {};
}

std::string Parameters::showHelp()
{
	static const int col0width = 50;
	std::string helpString{"Usage: sndspec filename [filename2 ...] [options]\n\n"};
	for(const auto& option : options) {
		std::string line;
		if(!option.shortOption.empty()) {
			line.append(option.shortOption);
			line.append(", ");
		}

		line.append(option.longOption).append(" ");
		for(const auto& arg : option.args) {
			line.append("<").append(arg).append("> ");
		}
		line.append(std::max(0, col0width - static_cast<int>(line.length())), ' ');
		line.append(option.description).append("\n");
		helpString.append(line);
	}

	return helpString;
}

double Parameters::getStart() const
{
	return start;
}

double Parameters::getFinish() const
{
	return finish;
}

bool Parameters::hasTimeRange() const
{
	return timeRange;
}

void Parameters::setHasTimeRange(bool value)
{
	timeRange = value;
}

bool Parameters::hasWhiteBackground() const
{
	return whiteBackground;
}

void Parameters::setHasWhiteBackground(bool value)
{
	whiteBackground = value;
}

void Parameters::setStart(double value)
{
	start = value;
}

void Parameters::setFinish(double value)
{
	finish = value;
}

} // namespace Sndspec
<|MERGE_RESOLUTION|>--- conflicted
+++ resolved
@@ -76,21 +76,14 @@
 		case Filenames:
 			// keep reading filenames until end reached, or another option detected
 			do {
-<<<<<<< HEAD
-				if(directoryTraversalAvailable) {
-					auto list = expand(*argsIt, fileTypes);
-					inputFiles.insert(inputFiles.end(), list.begin(), list.end());
-				} else {
-					inputFiles.push_back(*argsIt);
-				}
-=======
+
 #if defined(FS_AVAILABLE)
-				auto list = expand(*argsIt, {".wav"});
+				auto list = expand(*argsIt, fileTypes);
 				inputFiles.insert(inputFiles.end(), list.begin(), list.end());
 #else
 				inputFiles.push_back(*argsIt);
 #endif
->>>>>>> 3a45d6e6
+
 				argsIt++;
 			} while (argsIt != args.cend() && argsIt->compare(0, 1, "-") != 0);
 			break;
