#ifndef DIRECTORY_H
#define DIRECTORY_H

#include <string>
#include <vector>

#if __has_include(<filesystem>)
	#include <filesystem>
	namespace fs = std::filesystem;
#elif __has_include(<experimental/filesystem>)
	#include <experimental/filesystem>
	namespace fs = std::experimental::filesystem;
#endif

namespace Sndspec {

#if defined(__cpp_lib_experimental_filesystem) || defined(__cpp_lib_filesystem)

#define FS_AVAILABLE

template <typename DirIteratorType>
std::vector<std::string> expand(const std::string &path, const std::vector<std::string> &extensions)
{
	std::vector<std::string> retval;

<<<<<<< HEAD
	for(const auto& item : DirIteratorType(path)) {
		const auto fn = item.path().string();
		if(fs::is_regular_file(item.status())) {
			for(auto ext : extensions) {
				std::transform(ext.begin(), ext.end(), ext.begin(), [](unsigned char c) {
					return std::tolower(c);
				});
				if(item.path().extension().string().compare(ext) == 0) {
					retval.push_back(fn);
=======
	if(fs::is_regular_file(fs::status(path))) {
		retval.push_back(path);
	} else if (fs::is_directory(fs::status(path))) {
		for(const auto& item : DirIteratorType(path)) {
			const auto fn = item.path().string();
			if(fs::is_regular_file(item.status())) {
				for(const auto& ext : extensions) {
					if(item.path().extension().string().compare(ext) == 0) {
						retval.push_back(fn);
					}
>>>>>>> 3a45d6e6
				}
			}
		}
	}

	return retval;
}

std::vector<std::string> expand(const std::string& path, const std::vector<std::string>& extensions, bool recursive = false)
{
	if(recursive) {
		return expand<fs::recursive_directory_iterator>(path, extensions);
	} else {
		return expand<fs::directory_iterator>(path, extensions);
	}
};

#endif // defined(__cpp_lib_experimental_filesystem) || defined(__cpp_lib_filesystem)

} // namespace Sndspec

#endif // DIRECTORY_H
<|MERGE_RESOLUTION|>--- conflicted
+++ resolved
@@ -1,69 +1,60 @@
-#ifndef DIRECTORY_H
-#define DIRECTORY_H
-
-#include <string>
-#include <vector>
-
-#if __has_include(<filesystem>)
-	#include <filesystem>
-	namespace fs = std::filesystem;
-#elif __has_include(<experimental/filesystem>)
-	#include <experimental/filesystem>
-	namespace fs = std::experimental::filesystem;
-#endif
-
-namespace Sndspec {
-
-#if defined(__cpp_lib_experimental_filesystem) || defined(__cpp_lib_filesystem)
-
-#define FS_AVAILABLE
-
-template <typename DirIteratorType>
-std::vector<std::string> expand(const std::string &path, const std::vector<std::string> &extensions)
-{
-	std::vector<std::string> retval;
-
-<<<<<<< HEAD
-	for(const auto& item : DirIteratorType(path)) {
-		const auto fn = item.path().string();
-		if(fs::is_regular_file(item.status())) {
-			for(auto ext : extensions) {
-				std::transform(ext.begin(), ext.end(), ext.begin(), [](unsigned char c) {
-					return std::tolower(c);
-				});
-				if(item.path().extension().string().compare(ext) == 0) {
-					retval.push_back(fn);
-=======
-	if(fs::is_regular_file(fs::status(path))) {
-		retval.push_back(path);
-	} else if (fs::is_directory(fs::status(path))) {
-		for(const auto& item : DirIteratorType(path)) {
-			const auto fn = item.path().string();
-			if(fs::is_regular_file(item.status())) {
-				for(const auto& ext : extensions) {
-					if(item.path().extension().string().compare(ext) == 0) {
-						retval.push_back(fn);
-					}
->>>>>>> 3a45d6e6
-				}
-			}
-		}
-	}
-
-	return retval;
-}
-
-std::vector<std::string> expand(const std::string& path, const std::vector<std::string>& extensions, bool recursive = false)
-{
-	if(recursive) {
-		return expand<fs::recursive_directory_iterator>(path, extensions);
-	} else {
-		return expand<fs::directory_iterator>(path, extensions);
-	}
-};
-
-#endif // defined(__cpp_lib_experimental_filesystem) || defined(__cpp_lib_filesystem)
-
-} // namespace Sndspec
-
-#endif // DIRECTORY_H
+#ifndef DIRECTORY_H
+#define DIRECTORY_H
+
+#include <string>
+#include <vector>
+
+#if __has_include(<filesystem>)
+	#include <filesystem>
+	namespace fs = std::filesystem;
+#elif __has_include(<experimental/filesystem>)
+	#include <experimental/filesystem>
+	namespace fs = std::experimental::filesystem;
+#endif
+
+namespace Sndspec {
+
+#if defined(__cpp_lib_experimental_filesystem) || defined(__cpp_lib_filesystem)
+
+#define FS_AVAILABLE
+
+template <typename DirIteratorType>
+std::vector<std::string> expand(const std::string &path, const std::vector<std::string> &extensions)
+{
+	std::vector<std::string> retval;
+
+	if(fs::is_regular_file(fs::status(path))) {
+		retval.push_back(path);
+	} else if (fs::is_directory(fs::status(path))) {
+		for(const auto& item : DirIteratorType(path)) {
+			const auto fn = item.path().string();
+			if(fs::is_regular_file(item.status())) {
+				for(auto ext : extensions) {
+					std::transform(ext.begin(), ext.end(), ext.begin(), [](unsigned char c) {
+						return std::tolower(c);
+					});
+					if(item.path().extension().string().compare(ext) == 0) {
+						retval.push_back(fn);
+					}
+				}
+			}
+		}
+	}
+
+	return retval;
+}
+
+std::vector<std::string> expand(const std::string& path, const std::vector<std::string>& extensions, bool recursive = false)
+{
+	if(recursive) {
+		return expand<fs::recursive_directory_iterator>(path, extensions);
+	} else {
+		return expand<fs::directory_iterator>(path, extensions);
+	}
+};
+
+#endif // defined(__cpp_lib_experimental_filesystem) || defined(__cpp_lib_filesystem)
+
+} // namespace Sndspec
+
+#endif // DIRECTORY_H